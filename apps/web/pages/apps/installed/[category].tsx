import { useRouter } from "next/router";
import { useReducer } from "react";
import z from "zod";

import { AppSettings } from "@calcom/app-store/_components/AppSettings";
import { InstallAppButton } from "@calcom/app-store/components";
import { InstalledAppVariants } from "@calcom/app-store/utils";
import DisconnectIntegrationModal from "@calcom/features/apps/components/DisconnectIntegrationModal";
import { useLocale } from "@calcom/lib/hooks/useLocale";
import { RouterOutputs, trpc } from "@calcom/trpc/react";
import { App } from "@calcom/types/App";
import { AppGetServerSidePropsContext } from "@calcom/types/AppGetServerSideProps";
import {
  Alert,
  Button,
  EmptyScreen,
  List,
  AppSkeletonLoader as SkeletonLoader,
  ShellSubHeading,
  DropdownMenuTrigger,
  DropdownMenuContent,
  Dropdown,
  DropdownMenuItem,
  DropdownItem,
} from "@calcom/ui";
import {
  FiBarChart,
  FiCalendar,
  FiCreditCard,
  FiGrid,
  FiMoreHorizontal,
  FiPlus,
  FiShare2,
  FiTrash,
  FiVideo,
} from "@calcom/ui/components/icon";

import { QueryCell } from "@lib/QueryCell";

import AppListCard from "@components/AppListCard";
import { CalendarListContainer } from "@components/apps/CalendarListContainer";
import InstalledAppsLayout from "@components/apps/layouts/InstalledAppsLayout";

function ConnectOrDisconnectIntegrationButton(props: {
  credentialIds: number[];
  type: App["type"];
  isGlobal?: boolean;
  installed?: boolean;
  invalidCredentialIds?: number[];
  handleDisconnect: (credentialId: number) => void;
}) {
  const { type, credentialIds, isGlobal, installed, handleDisconnect } = props;
  const { t } = useLocale();
  const [credentialId] = credentialIds;

  const utils = trpc.useContext();
  const handleOpenChange = () => {
    utils.viewer.integrations.invalidate();
  };

  if (credentialId || type === "stripe_payment" || isGlobal) {
    return (
      <Dropdown modal={false}>
        <DropdownMenuTrigger asChild>
          <Button StartIcon={FiMoreHorizontal} variant="icon" color="secondary" />
        </DropdownMenuTrigger>
        <DropdownMenuContent>
          <DropdownMenuItem>
            <DropdownItem
              color="destructive"
              onClick={() => handleDisconnect(credentialId)}
              disabled={isGlobal}
              StartIcon={FiTrash}>
              {t("remove_app")}
            </DropdownItem>
          </DropdownMenuItem>
        </DropdownMenuContent>
      </Dropdown>
    );
  }

  if (!installed) {
    return (
      <div className="flex items-center truncate">
        <Alert severity="warning" title={t("not_installed")} />
      </div>
    );
  }

  return (
    <InstallAppButton
      type={type}
      render={(buttonProps) => (
        <Button color="secondary" {...buttonProps} data-testid="integration-connection-button">
          {t("install")}
        </Button>
      )}
      onChanged={handleOpenChange}
    />
  );
}

interface IntegrationsContainerProps {
<<<<<<< HEAD
  variant?: (typeof InstalledAppVariants)[number];
  exclude?: (typeof InstalledAppVariants)[number][];
=======
  variant?: typeof InstalledAppVariants[number];
  exclude?: typeof InstalledAppVariants[number][];
  handleDisconnect: (credentialId: number) => void;
>>>>>>> c4267459
}

interface IntegrationsListProps {
  variant?: IntegrationsContainerProps["variant"];
  data: RouterOutputs["viewer"]["integrations"];
  handleDisconnect: (credentialId: number) => void;
}

const IntegrationsList = ({ data, handleDisconnect }: IntegrationsListProps) => {
  return (
    <List>
      {data.items
        .filter((item) => item.invalidCredentialIds)
        .map((item) => (
          <AppListCard
            key={item.name}
            description={item.description}
            title={item.name}
            logo={item.logo}
            isDefault={item.isGlobal}
            shouldHighlight
            slug={item.slug}
            invalidCredential={item.invalidCredentialIds.length > 0}
            actions={
              <div className="flex  justify-end">
                <ConnectOrDisconnectIntegrationButton
                  credentialIds={item.credentialIds}
                  type={item.type}
                  isGlobal={item.isGlobal}
                  installed
                  invalidCredentialIds={item.invalidCredentialIds}
                  handleDisconnect={handleDisconnect}
                />
              </div>
            }>
            <AppSettings slug={item.slug} />
          </AppListCard>
        ))}
    </List>
  );
};

const IntegrationsContainer = ({
  variant,
  exclude,
  handleDisconnect,
}: IntegrationsContainerProps): JSX.Element => {
  const { t } = useLocale();
  const query = trpc.viewer.integrations.useQuery({ variant, exclude, onlyInstalled: true });
  const emptyIcon = {
    calendar: FiCalendar,
    conferencing: FiVideo,
    automation: FiShare2,
    analytics: FiBarChart,
    payment: FiCreditCard,
    web3: FiBarChart,
    other: FiGrid,
  };

  return (
    <QueryCell
      query={query}
      customLoader={<SkeletonLoader />}
      success={({ data }) => {
        return (
          <>
            {data.items.length > 0 ? (
              <div className="rounded-md border border-gray-200 p-7">
                <ShellSubHeading
                  title={t(variant || "other")}
                  subtitle={t(`installed_app_${variant || "other"}_description`)}
                  className="mb-6"
                  actions={
                    <Button
                      href={
                        variant
                          ? `/apps/categories/${variant === "conferencing" ? "video" : variant}`
                          : "/apps"
                      }
                      color="secondary"
                      StartIcon={FiPlus}>
                      {t("add")}
                    </Button>
                  }
                />
                <IntegrationsList handleDisconnect={handleDisconnect} data={data} variant={variant} />
              </div>
            ) : (
              <EmptyScreen
                Icon={emptyIcon[variant || "other"]}
                headline={t("no_category_apps", {
                  category: (variant && t(variant).toLowerCase()) || t("other").toLowerCase(),
                })}
                description={t(`no_category_apps_description_${variant || "other"}`)}
                buttonRaw={
                  <Button
                    color="secondary"
                    data-testid={`connect-${variant || "other"}-apps`}
                    href={variant ? `/apps/categories/${variant}` : "/apps/categories/other"}>
                    {t(`connect_${variant || "other"}_apps`)}
                  </Button>
                }
              />
            )}
          </>
        );
      }}
    />
  );
};

const querySchema = z.object({
  category: z.enum(InstalledAppVariants),
});

type querySchemaType = z.infer<typeof querySchema>;

type ModalState = {
  isOpen: boolean;
  credentialId: null | number;
};

export default function InstalledApps() {
  const { t } = useLocale();
  const router = useRouter();
  const category = router.query.category as querySchemaType["category"];
  const categoryList: querySchemaType["category"][] = [
    "payment",
    "conferencing",
    "automation",
    "analytics",
    "web3",
  ];

  const [data, updateData] = useReducer(
    (data: ModalState, partialData: Partial<ModalState>) => ({ ...data, ...partialData }),
    {
      isOpen: false,
      credentialId: null,
    }
  );

  const handleModelClose = () => {
    updateData({ isOpen: false, credentialId: null });
  };

  const handleDisconnect = (credentialId: number) => {
    updateData({ isOpen: true, credentialId });
  };

  return (
    <>
      <InstalledAppsLayout heading={t("installed_apps")} subtitle={t("manage_your_connected_apps")}>
        {categoryList.includes(category) && (
          <IntegrationsContainer handleDisconnect={handleDisconnect} variant={category} />
        )}
        {category === "calendar" && <CalendarListContainer />}
        {category === "other" && (
          <IntegrationsContainer
            handleDisconnect={handleDisconnect}
            variant={category}
            exclude={[...categoryList, "calendar"]}
          />
        )}
      </InstalledAppsLayout>
      <DisconnectIntegrationModal
        handleModelClose={handleModelClose}
        isOpen={data.isOpen}
        credentialId={data.credentialId}
      />
    </>
  );
}

// Server side rendering
export async function getServerSideProps(ctx: AppGetServerSidePropsContext) {
  // get return-to cookie and redirect if needed
  const { cookies } = ctx.req;
  if (cookies && cookies["return-to"]) {
    const returnTo = cookies["return-to"];
    if (returnTo) {
      ctx.res.setHeader("Set-Cookie", "return-to=; path=/; expires=Thu, 01 Jan 1970 00:00:00 GMT");
      return {
        redirect: {
          destination: `${returnTo}`,
          permanent: false,
        },
      };
    }
  }
  const params = querySchema.safeParse(ctx.params);

  if (!params.success) return { notFound: true };

  return {
    props: {
      category: params.data.category,
    },
  };
}<|MERGE_RESOLUTION|>--- conflicted
+++ resolved
@@ -101,14 +101,9 @@
 }
 
 interface IntegrationsContainerProps {
-<<<<<<< HEAD
-  variant?: (typeof InstalledAppVariants)[number];
-  exclude?: (typeof InstalledAppVariants)[number][];
-=======
   variant?: typeof InstalledAppVariants[number];
   exclude?: typeof InstalledAppVariants[number][];
   handleDisconnect: (credentialId: number) => void;
->>>>>>> c4267459
 }
 
 interface IntegrationsListProps {
