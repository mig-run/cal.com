import type { User } from "@prisma/client";
import { signOut, useSession } from "next-auth/react";
import Link from "next/link";
import { NextRouter, useRouter } from "next/router";
import React, { Dispatch, Fragment, ReactNode, SetStateAction, useEffect, useState } from "react";
import { Toaster } from "react-hot-toast";

import dayjs from "@calcom/dayjs";
import { useIsEmbed } from "@calcom/embed-core/embed-iframe";
import UnconfirmedBookingBadge from "@calcom/features/bookings/UnconfirmedBookingBadge";
import ImpersonatingBanner from "@calcom/features/ee/impersonation/components/ImpersonatingBanner";
import HelpMenuItem from "@calcom/features/ee/support/components/HelpMenuItem";
import { TeamsUpgradeBanner } from "@calcom/features/ee/teams/components";
import { KBarContent, KBarRoot, KBarTrigger } from "@calcom/features/kbar/Kbar";
import TimezoneChangeDialog from "@calcom/features/settings/TimezoneChangeDialog";
import { Tips } from "@calcom/features/tips";
import AdminPasswordBanner from "@calcom/features/users/components/AdminPasswordBanner";
import CustomBranding from "@calcom/lib/CustomBranding";
import classNames from "@calcom/lib/classNames";
import { APP_NAME, DESKTOP_APP_LINK, JOIN_SLACK, ROADMAP, WEBAPP_URL } from "@calcom/lib/constants";
import { useLocale } from "@calcom/lib/hooks/useLocale";
import useTheme from "@calcom/lib/hooks/useTheme";
import { trpc } from "@calcom/trpc/react";
import useMeQuery from "@calcom/trpc/react/hooks/useMeQuery";
import { SVGComponent } from "@calcom/types/SVGComponent";
import {
  Button,
  Credits,
  Dropdown,
  DropdownMenuContent,
  DropdownMenuItem,
  DropdownItem,
  DropdownMenuPortal,
  DropdownMenuSeparator,
  DropdownMenuTrigger,
  ErrorBoundary,
  Logo,
  HeadSeo,
  showToast,
  SkeletonText,
} from "@calcom/ui";
import {
  FiMoreVertical,
  FiMoon,
  FiExternalLink,
  FiLink,
  FiSlack,
  FiMap,
  FiHelpCircle,
  FiDownload,
  FiLogOut,
  FiCalendar,
  FiClock,
  FiUsers,
  FiGrid,
  FiMoreHorizontal,
  FiFileText,
  FiZap,
  FiSettings,
  FiArrowRight,
  FiArrowLeft,
} from "@calcom/ui/components/icon";

import { TeamInviteBadge } from "./TeamInviteBadge";

/* TODO: Migate this */

export const ONBOARDING_INTRODUCED_AT = dayjs("September 1 2021").toISOString();

export const ONBOARDING_NEXT_REDIRECT = {
  redirect: {
    permanent: false,
    destination: "/getting-started",
  },
} as const;

export const shouldShowOnboarding = (user: Pick<User, "createdDate" | "completedOnboarding">) => {
  return !user.completedOnboarding && dayjs(user.createdDate).isAfter(ONBOARDING_INTRODUCED_AT);
};

function useRedirectToLoginIfUnauthenticated(isPublic = false) {
  const { data: session, status } = useSession();
  const loading = status === "loading";
  const router = useRouter();

  useEffect(() => {
    if (isPublic) {
      return;
    }

    if (!loading && !session) {
      router.replace({
        pathname: "/auth/login",
        query: {
          callbackUrl: `${WEBAPP_URL}${location.pathname}${location.search}`,
        },
      });
    }
    // eslint-disable-next-line react-hooks/exhaustive-deps
  }, [loading, session, isPublic]);

  return {
    loading: loading && !session,
    session,
  };
}

function useRedirectToOnboardingIfNeeded() {
  const router = useRouter();
  const query = useMeQuery();
  const user = query.data;

  const isRedirectingToOnboarding = user && shouldShowOnboarding(user);

  useEffect(() => {
    if (isRedirectingToOnboarding) {
      router.replace({
        pathname: "/getting-started",
      });
    }
    // eslint-disable-next-line react-hooks/exhaustive-deps
  }, [isRedirectingToOnboarding]);
  return {
    isRedirectingToOnboarding,
  };
}

const Layout = (props: LayoutProps) => {
  const pageTitle = typeof props.heading === "string" && !props.title ? props.heading : props.title;

  return (
    <>
      {!props.withoutSeo && (
        <HeadSeo
          title={pageTitle ?? APP_NAME}
          description={props.subtitle ? props.subtitle?.toString() : ""}
          nextSeoProps={{
            nofollow: true,
            noindex: true,
          }}
        />
      )}
      <div>
        <Toaster position="bottom-right" />
      </div>

      {/* todo: only run this if timezone is different */}
      <TimezoneChangeDialog />
      <div className="flex min-h-screen flex-col">
        <div className="divide-y divide-black">
          <TeamsUpgradeBanner />
          <ImpersonatingBanner />
          <AdminPasswordBanner />
        </div>
        <div className="flex flex-1" data-testid="dashboard-shell">
          {props.SidebarContainer || <SideBarContainer />}
          <div className="flex w-0 flex-1 flex-col">
            <MainContainer {...props} />
          </div>
        </div>
      </div>
    </>
  );
};

type DrawerState = [isOpen: boolean, setDrawerOpen: Dispatch<SetStateAction<boolean>>];

type LayoutProps = {
  centered?: boolean;
  title?: string;
  heading?: ReactNode;
  subtitle?: ReactNode;
  headerClassName?: string;
  children: ReactNode;
  CTA?: ReactNode;
  large?: boolean;
  MobileNavigationContainer?: ReactNode;
  SidebarContainer?: ReactNode;
  TopNavContainer?: ReactNode;
  drawerState?: DrawerState;
  HeadingLeftIcon?: ReactNode;
  backPath?: string | boolean; // renders back button to specified path
  // use when content needs to expand with flex
  flexChildrenContainer?: boolean;
  isPublic?: boolean;
  withoutMain?: boolean;
  // Gives you the option to skip HeadSEO and render your own.
  withoutSeo?: boolean;
  // Gives the ability to include actions to the right of the heading
  actions?: JSX.Element;
  smallHeading?: boolean;
};

const CustomBrandingContainer = () => {
  const { data: user } = useMeQuery();
  return <CustomBranding lightVal={user?.brandColor} darkVal={user?.darkBrandColor} />;
};

const KBarWrapper = ({ children, withKBar = false }: { withKBar: boolean; children: React.ReactNode }) =>
  withKBar ? (
    <KBarRoot>
      {children}
      <KBarContent />
    </KBarRoot>
  ) : (
    <>{children}</>
  );

const PublicShell = (props: LayoutProps) => {
  const { status } = useSession();
  return (
    <KBarWrapper withKBar={status === "authenticated"}>
      <CustomBrandingContainer />
      <Layout {...props} />
    </KBarWrapper>
  );
};

export default function Shell(props: LayoutProps) {
  // if a page is unauthed and isPublic is true, the redirect does not happen.
  useRedirectToLoginIfUnauthenticated(props.isPublic);
  useRedirectToOnboardingIfNeeded();
  useTheme("light");

  return !props.isPublic ? (
    <KBarWrapper withKBar>
      <CustomBrandingContainer />
      <Layout {...props} />
    </KBarWrapper>
  ) : (
    <PublicShell {...props} />
  );
}

function UserDropdown({ small }: { small?: boolean }) {
  const { t } = useLocale();
  const query = useMeQuery();
  const user = query.data;
  useEffect(() => {
    // eslint-disable-next-line @typescript-eslint/ban-ts-comment
    //@ts-ignore
    const Beacon = window.Beacon;
    // window.Beacon is defined when user actually opens up HelpScout and username is available here. On every re-render update session info, so that it is always latest.
    Beacon &&
      Beacon("session-data", {
        username: user?.username || "Unknown",
        screenResolution: `${screen.width}x${screen.height}`,
      });
  });
  const mutation = trpc.viewer.away.useMutation({
    onSettled() {
      utils.viewer.me.invalidate();
    },
  });
  const utils = trpc.useContext();
  const [helpOpen, setHelpOpen] = useState(false);
  const [menuOpen, setMenuOpen] = useState(false);
  if (!user) {
    return null;
  }
  const onHelpItemSelect = () => {
    setHelpOpen(false);
    setMenuOpen(false);
  };

  // Prevent rendering dropdown if user isn't available.
  // We don't want to show nameless user.
  if (!user) {
    return null;
  }
  return (
    <Dropdown open={menuOpen}>
      <div className="ltr:sm:-ml-5 rtl:sm:-mr-5">
        <DropdownMenuTrigger asChild onClick={() => setMenuOpen((menuOpen) => !menuOpen)}>
          <button className="group mx-0 flex w-full cursor-pointer appearance-none items-center rounded-full p-2 text-left outline-none hover:bg-gray-200 focus:outline-none focus:ring-0 sm:mx-2.5 sm:pl-3 md:rounded-none lg:rounded lg:pl-2">
            <span
              className={classNames(
                small ? "h-6 w-6 md:ml-3" : "h-8 w-8 ltr:mr-2 rtl:ml-2",
                "relative flex-shrink-0 rounded-full bg-gray-300 "
              )}>
              {
                // eslint-disable-next-line @next/next/no-img-element
                <img
                  className="rounded-full"
                  src={WEBAPP_URL + "/" + user.username + "/avatar.png"}
                  alt={user.username || "Nameless User"}
                />
              }
              {!user.away && (
                <div className="absolute bottom-0 right-0 h-3 w-3 rounded-full border-2 border-white bg-green-500" />
              )}
              {user.away && (
                <div className="absolute bottom-0 right-0 h-3 w-3 rounded-full border-2 border-white bg-yellow-500" />
              )}
            </span>
            {!small && (
              <span className="flex flex-grow items-center truncate">
                <span className="flex-grow truncate text-sm">
                  <span className="block truncate font-medium text-gray-900">
                    {user.name || "Nameless User"}
                  </span>
                  <span className="block truncate font-normal text-gray-900">
                    {user.username
                      ? process.env.NEXT_PUBLIC_WEBSITE_URL === "https://cal.com"
                        ? `cal.com/${user.username}`
                        : `/${user.username}`
                      : "No public page"}
                  </span>
                </span>
                <FiMoreVertical
                  className="h-4 w-4 flex-shrink-0 text-gray-400 group-hover:text-gray-500 ltr:mr-2 rtl:ml-2 rtl:mr-4"
                  aria-hidden="true"
                />
              </span>
            )}
          </button>
        </DropdownMenuTrigger>
      </div>

      <DropdownMenuPortal>
        <DropdownMenuContent
          onInteractOutside={() => {
            setMenuOpen(false);
            setHelpOpen(false);
          }}
          className="overflow-hidden rounded-md">
          {helpOpen ? (
            <HelpMenuItem onHelpItemSelect={() => onHelpItemSelect()} />
          ) : (
            <>
              <DropdownMenuItem>
                <DropdownItem
                  type="button"
                  StartIcon={(props) => (
                    <FiMoon
                      className={classNames(
                        user.away
                          ? "text-purple-500 group-hover:text-purple-700"
                          : "text-gray-500 group-hover:text-gray-700",
                        props.className
                      )}
                      aria-hidden="true"
                    />
                  )}
                  onClick={() => {
                    mutation.mutate({ away: !user?.away });
                    utils.viewer.me.invalidate();
                  }}>
                  {user.away ? t("set_as_free") : t("set_as_away")}
                </DropdownItem>
              </DropdownMenuItem>
              <DropdownMenuSeparator />
              {user.username && (
                <>
                  <DropdownMenuItem>
                    <DropdownItem
                      target="_blank"
                      rel="noopener noreferrer"
                      href={`${process.env.NEXT_PUBLIC_WEBSITE_URL}/${user.username}`}
                      StartIcon={FiExternalLink}>
                      {t("view_public_page")}
                    </DropdownItem>
                  </DropdownMenuItem>
                  <DropdownMenuItem>
                    <DropdownItem
                      type="button"
                      StartIcon={FiLink}
                      onClick={(e) => {
                        e.preventDefault();
                        navigator.clipboard.writeText(
                          `${process.env.NEXT_PUBLIC_WEBSITE_URL}/${user.username}`
                        );
                        showToast(t("link_copied"), "success");
                      }}>
                      {t("copy_public_page_link")}
                    </DropdownItem>
                  </DropdownMenuItem>
                </>
              )}
              <DropdownMenuSeparator />
              <DropdownMenuItem>
                <DropdownItem
                  StartIcon={(props) => <FiSlack strokeWidth={1.5} {...props} />}
                  target="_blank"
                  rel="noreferrer"
                  href={JOIN_SLACK}>
                  {t("join_our_slack")}
                </DropdownItem>
              </DropdownMenuItem>
              <DropdownMenuItem>
                <DropdownItem StartIcon={FiMap} target="_blank" href={ROADMAP}>
                  {t("visit_roadmap")}
                </DropdownItem>
              </DropdownMenuItem>
              <DropdownMenuItem>
                <DropdownItem
                  type="button"
                  StartIcon={(props) => <FiHelpCircle aria-hidden="true" {...props} />}
                  onClick={() => setHelpOpen(true)}>
                  {t("help")}
                </DropdownItem>
              </DropdownMenuItem>
              <DropdownMenuItem>
                <DropdownItem
                  StartIcon={FiDownload}
                  target="_blank"
                  rel="noreferrer"
                  className="desktop-hidden hidden lg:flex"
                  href={DESKTOP_APP_LINK}>
                  {t("download_desktop_app")}
                </DropdownItem>
              </DropdownMenuItem>

              <DropdownMenuSeparator />
              <DropdownMenuItem>
                <DropdownItem
                  type="button"
                  StartIcon={(props) => <FiLogOut aria-hidden="true" {...props} />}
                  onClick={() => signOut({ callbackUrl: "/auth/logout" })}>
                  {t("sign_out")}
                </DropdownItem>
              </DropdownMenuItem>
            </>
          )}
        </DropdownMenuContent>
      </DropdownMenuPortal>
    </Dropdown>
  );
}

export type NavigationItemType = {
  name: string;
  href: string;
  badge?: React.ReactNode;
  icon?: SVGComponent;
  child?: NavigationItemType[];
  pro?: true;
  onlyMobile?: boolean;
  onlyDesktop?: boolean;
  isCurrent?: ({
    item,
    isChild,
    router,
  }: {
    item: NavigationItemType;
    isChild?: boolean;
    router: NextRouter;
  }) => boolean;
};

const requiredCredentialNavigationItems = ["Routing Forms"];
const MORE_SEPARATOR_NAME = "more";

const navigation: NavigationItemType[] = [
<<<<<<< HEAD
  // {
  //   name: "event_types_page_title",
  //   href: "/event-types",
  //   icon: Icon.FiLink,
  // },
=======
  {
    name: "event_types_page_title",
    href: "/event-types",
    icon: FiLink,
  },
>>>>>>> 4db4df8a
  {
    name: "bookings",
    href: "/bookings/upcoming",
    icon: FiCalendar,
    badge: <UnconfirmedBookingBadge />,
    isCurrent: ({ router }) => {
      const path = router.asPath.split("?")[0];
      return path.startsWith("/bookings");
    },
  },
  {
    name: "availability",
    href: "/availability",
    icon: FiClock,
  },
<<<<<<< HEAD
  // {
  //   name: "teams",
  //   href: "/teams",
  //   icon: Icon.FiUsers,
  //   onlyDesktop: true,
  // },
  // {
  //   name: "apps",
  //   href: "/apps",
  //   icon: Icon.FiGrid,
  //   isCurrent: ({ router, item }) => {
  //     const path = router.asPath.split("?")[0];
  //     // During Server rendering path is /v2/apps but on client it becomes /apps(weird..)
  //     return (
  //       (path.startsWith(item.href) || path.startsWith("/v2" + item.href)) && !path.includes("routing-forms/")
  //     );
  //   },
  //   child: [
  //     {
  //       name: "app_store",
  //       href: "/apps",
  //       isCurrent: ({ router, item }) => {
  //         const path = router.asPath.split("?")[0];
  //         // During Server rendering path is /v2/apps but on client it becomes /apps(weird..)
  //         return (
  //           (path.startsWith(item.href) || path.startsWith("/v2" + item.href)) &&
  //           !path.includes("routing-forms/") &&
  //           !path.includes("/installed")
  //         );
  //       },
  //     },
  //     {
  //       name: "installed_apps",
  //       href: "/apps/installed/calendar",
  //       isCurrent: ({ router }) => {
  //         const path = router.asPath;
  //         return path.startsWith("/apps/installed/") || path.startsWith("/v2/apps/installed/");
  //       },
  //     },
  //   ],
  // },
=======
  {
    name: "teams",
    href: "/teams",
    icon: FiUsers,
    onlyDesktop: true,
    badge: <TeamInviteBadge />,
  },
  {
    name: "apps",
    href: "/apps",
    icon: FiGrid,
    isCurrent: ({ router, item }) => {
      const path = router.asPath.split("?")[0];
      // During Server rendering path is /v2/apps but on client it becomes /apps(weird..)
      return (
        (path.startsWith(item.href) || path.startsWith("/v2" + item.href)) && !path.includes("routing-forms/")
      );
    },
    child: [
      {
        name: "app_store",
        href: "/apps",
        isCurrent: ({ router, item }) => {
          const path = router.asPath.split("?")[0];
          // During Server rendering path is /v2/apps but on client it becomes /apps(weird..)
          return (
            (path.startsWith(item.href) || path.startsWith("/v2" + item.href)) &&
            !path.includes("routing-forms/") &&
            !path.includes("/installed")
          );
        },
      },
      {
        name: "installed_apps",
        href: "/apps/installed/calendar",
        isCurrent: ({ router }) => {
          const path = router.asPath;
          return path.startsWith("/apps/installed/") || path.startsWith("/v2/apps/installed/");
        },
      },
    ],
  },
>>>>>>> 4db4df8a
  {
    name: MORE_SEPARATOR_NAME,
    href: "/more",
    icon: FiMoreHorizontal,
  },
<<<<<<< HEAD
  // {
  //   name: "Routing Forms",
  //   href: "/apps/routing-forms/forms",
  //   icon: Icon.FiFileText,
  //   isCurrent: ({ router }) => {
  //     return router.asPath.startsWith("/apps/routing-forms/");
  //   },
  // },
  // {
  //   name: "workflows",
  //   href: "/workflows",
  //   icon: Icon.FiZap,
  // },
=======
  {
    name: "Routing Forms",
    href: "/apps/routing-forms/forms",
    icon: FiFileText,
    isCurrent: ({ router }) => {
      return router.asPath.startsWith("/apps/routing-forms/");
    },
  },
  {
    name: "workflows",
    href: "/workflows",
    icon: FiZap,
  },
>>>>>>> 4db4df8a
  {
    name: "settings",
    href: "/settings/my-account/profile",
    icon: FiSettings,
  },
];

const moreSeparatorIndex = navigation.findIndex((item) => item.name === MORE_SEPARATOR_NAME);
// We create all needed navigation items for the different use cases
const { desktopNavigationItems, mobileNavigationBottomItems, mobileNavigationMoreItems } = navigation.reduce<
  Record<string, NavigationItemType[]>
>(
  (items, item, index) => {
    // We filter out the "more" separator in` desktop navigation
    if (item.name !== MORE_SEPARATOR_NAME) items.desktopNavigationItems.push(item);
    // Items for mobile bottom navigation
    if (index < moreSeparatorIndex + 1 && !item.onlyDesktop) items.mobileNavigationBottomItems.push(item);
    // Items for the "more" menu in mobile navigation
    else items.mobileNavigationMoreItems.push(item);
    return items;
  },
  { desktopNavigationItems: [], mobileNavigationBottomItems: [], mobileNavigationMoreItems: [] }
);

const Navigation = () => {
  return (
    <nav className="mt-2 flex-1 md:px-2 lg:mt-6 lg:px-0">
      {desktopNavigationItems.map((item) => (
        <NavigationItem key={item.name} item={item} />
      ))}
      <div className="mt-0.5 text-gray-500 lg:hidden">
        <KBarTrigger />
      </div>
    </nav>
  );
};

function useShouldDisplayNavigationItem(item: NavigationItemType) {
  const { status } = useSession();
  const { data: routingForms } = trpc.viewer.appById.useQuery(
    { appId: "routing-forms" },
    {
      enabled: status === "authenticated" && requiredCredentialNavigationItems.includes(item.name),
      trpc: {},
    }
  );
  return !requiredCredentialNavigationItems.includes(item.name) || routingForms?.isInstalled;
}

const defaultIsCurrent: NavigationItemType["isCurrent"] = ({ isChild, item, router }) => {
  return isChild ? item.href === router.asPath : router.asPath.startsWith(item.href);
};

const NavigationItem: React.FC<{
  index?: number;
  item: NavigationItemType;
  isChild?: boolean;
}> = (props) => {
  const { item, isChild } = props;
  const { t, isLocaleReady } = useLocale();
  const router = useRouter();
  const isCurrent: NavigationItemType["isCurrent"] = item.isCurrent || defaultIsCurrent;
  const current = isCurrent({ isChild: !!isChild, item, router });
  const shouldDisplayNavigationItem = useShouldDisplayNavigationItem(props.item);

  if (!shouldDisplayNavigationItem) return null;

  return (
    <Fragment>
      <Link
        href={item.href}
        aria-label={t(item.name)}
        className={classNames(
          "group flex items-center rounded-md py-2 px-3 text-sm font-medium text-gray-600 hover:bg-gray-100 [&[aria-current='page']]:bg-gray-200 [&[aria-current='page']]:hover:text-gray-900",
          isChild
            ? `[&[aria-current='page']]:text-brand-900 hidden h-8 pl-16 lg:flex lg:pl-11 [&[aria-current='page']]:bg-transparent ${
                props.index === 0 ? "mt-0" : "mt-px"
              }`
            : "[&[aria-current='page']]:text-brand-900 mt-0.5 text-sm"
        )}
        aria-current={current ? "page" : undefined}>
        {item.icon && (
          <item.icon
            className="h-4 w-4 flex-shrink-0 text-gray-500 ltr:mr-2 rtl:ml-2 [&[aria-current='page']]:text-inherit"
            aria-hidden="true"
            aria-current={current ? "page" : undefined}
          />
        )}
        {isLocaleReady ? (
          <span className="hidden w-full justify-between lg:flex">
            <div className="flex">{t(item.name)}</div>
            {item.badge && item.badge}
          </span>
        ) : (
          <SkeletonText className="h-3 w-32" />
        )}
      </Link>
      {item.child &&
        isCurrent({ router, isChild, item }) &&
        item.child.map((item, index) => <NavigationItem index={index} key={item.name} item={item} isChild />)}
    </Fragment>
  );
};

function MobileNavigationContainer() {
  const { status } = useSession();
  if (status !== "authenticated") return null;
  return <MobileNavigation />;
}

const MobileNavigation = () => {
  const isEmbed = useIsEmbed();

  return (
    <>
      <nav
        className={classNames(
          "bottom-nav fixed bottom-0 z-30 -mx-4 flex w-full border border-t border-gray-200 bg-gray-50 bg-opacity-40 px-1 shadow backdrop-blur-md md:hidden",
          isEmbed && "hidden"
        )}>
        {mobileNavigationBottomItems.map((item) => (
          <MobileNavigationItem key={item.name} item={item} />
        ))}
      </nav>
      {/* add padding to content for mobile navigation*/}
      <div className="block pt-12 md:hidden" />
    </>
  );
};

const MobileNavigationItem: React.FC<{
  item: NavigationItemType;
  isChild?: boolean;
}> = (props) => {
  const { item, isChild } = props;
  const router = useRouter();
  const { t, isLocaleReady } = useLocale();
  const isCurrent: NavigationItemType["isCurrent"] = item.isCurrent || defaultIsCurrent;
  const current = isCurrent({ isChild: !!isChild, item, router });
  const shouldDisplayNavigationItem = useShouldDisplayNavigationItem(props.item);

  if (!shouldDisplayNavigationItem) return null;
  return (
    <Link
      key={item.name}
      href={item.href}
      className="relative my-2 min-w-0 flex-1 overflow-hidden rounded-md py-2 px-1 text-center text-xs font-medium text-gray-400 hover:bg-gray-200 hover:text-gray-700 focus:z-10 sm:text-sm [&[aria-current='page']]:text-gray-900"
      aria-current={current ? "page" : undefined}>
      {item.badge && <div className="absolute right-1 top-1">{item.badge}</div>}
      {item.icon && (
        <item.icon
          className="mx-auto mb-1 block h-5 w-5 flex-shrink-0 text-center text-inherit [&[aria-current='page']]:text-gray-900"
          aria-hidden="true"
          aria-current={current ? "page" : undefined}
        />
      )}
      {isLocaleReady ? <span className="block truncate">{t(item.name)}</span> : <SkeletonText />}
    </Link>
  );
};

const MobileNavigationMoreItem: React.FC<{
  item: NavigationItemType;
  isChild?: boolean;
}> = (props) => {
  const { item } = props;
  const { t, isLocaleReady } = useLocale();
  const shouldDisplayNavigationItem = useShouldDisplayNavigationItem(props.item);

  if (!shouldDisplayNavigationItem) return null;

  return (
    <li className="border-b last:border-b-0" key={item.name}>
      <Link href={item.href} className="flex items-center justify-between p-5 hover:bg-gray-100">
        <span className="flex items-center font-semibold text-gray-700 ">
          {item.icon && <item.icon className="h-5 w-5 flex-shrink-0 ltr:mr-3 rtl:ml-3" aria-hidden="true" />}
          {isLocaleReady ? t(item.name) : <SkeletonText />}
        </span>
        <FiArrowRight className="h-5 w-5 text-gray-500" />
      </Link>
    </li>
  );
};

function SideBarContainer() {
  const { status } = useSession();
  const router = useRouter();

  // Make sure that Sidebar is rendered optimistically so that a refresh of pages when logged in have SideBar from the beginning.
  // This improves the experience of refresh on app store pages(when logged in) which are SSG.
  // Though when logged out, app store pages would temporarily show SideBar until session status is confirmed.
  if (status !== "loading" && status !== "authenticated") return null;
  if (router.route.startsWith("/v2/settings/")) return null;
  return <SideBar />;
}

function SideBar() {
  return (
    <div className="relative">
      <aside className="desktop-transparent top-0 hidden h-full max-h-screen w-14 flex-col overflow-y-auto overflow-x-hidden border-r border-gray-100 bg-gray-50 md:sticky md:flex lg:w-56 lg:px-4">
        <div className="flex h-full flex-col justify-between py-3 lg:pt-6 ">
          <header className="items-center justify-between md:hidden lg:flex">
            <Link href="/bookings/upcoming" className="px-2">
              <Logo small />
            </Link>
            <div className="flex space-x-2 rtl:space-x-reverse">
              <button
                color="minimal"
                onClick={() => window.history.back()}
                className="desktop-only group flex text-sm font-medium text-gray-500 hover:text-gray-900">
                <FiArrowLeft className="h-4 w-4 flex-shrink-0 text-gray-500 group-hover:text-gray-900" />
              </button>
              <button
                color="minimal"
                onClick={() => window.history.forward()}
                className="desktop-only group flex text-sm font-medium text-gray-500 hover:text-gray-900">
                <FiArrowRight className="h-4 w-4 flex-shrink-0 text-gray-500 group-hover:text-gray-900" />
              </button>
              <KBarTrigger />
            </div>
          </header>

          <hr className="desktop-only absolute -left-3 -right-3 mt-4 block w-full border-gray-200" />

          {/* logo icon for tablet */}
          <Link href="/bookings/upcoming" className="text-center md:inline lg:hidden">
            <Logo small icon />
          </Link>

          <Navigation />
        </div>

        <div>
          <Tips />
          <div data-testid="user-dropdown-trigger">
            <span className="hidden lg:inline">
              <UserDropdown />
            </span>
            <span className="hidden md:inline lg:hidden">
              <UserDropdown small />
            </span>
          </div>
          <Credits />
        </div>
      </aside>
    </div>
  );
}

export function ShellMain(props: LayoutProps) {
  const router = useRouter();
  const { isLocaleReady } = useLocale();
  return (
    <>
      <div
        className={classNames("mb-6 flex items-center sm:mt-0", props.smallHeading ? "lg:mb-7" : "lg:mb-10")}>
        {!!props.backPath && (
          <Button
            variant="icon"
            color="minimal"
            onClick={() =>
              typeof props.backPath === "string" ? router.push(props.backPath as string) : router.back()
            }
            StartIcon={FiArrowLeft}
            aria-label="Go Back"
            className="mt-1 ltr:mr-2 rtl:ml-2"
          />
        )}
        {props.heading && (
          <header className={classNames(props.large && "py-8", "flex w-full max-w-full")}>
            {props.HeadingLeftIcon && <div className="ltr:mr-4">{props.HeadingLeftIcon}</div>}
            <div className={classNames("w-full ltr:mr-4 rtl:ml-4 sm:block", props.headerClassName)}>
              {props.heading && (
                <h1
                  className={classNames(
                    "font-cal max-w-28 sm:max-w-72 md:max-w-80 mt-1 hidden truncate  font-semibold tracking-wide text-black sm:block xl:max-w-full",
                    props.smallHeading ? "text-base" : "text-2xl"
                  )}>
                  {!isLocaleReady ? <SkeletonText invisible /> : props.heading}
                </h1>
              )}
              {props.subtitle && (
                <p className="hidden text-sm text-gray-500 sm:block">
                  {!isLocaleReady ? <SkeletonText invisible /> : props.subtitle}
                </p>
              )}
            </div>
            {props.CTA && (
              <div
                className={classNames(
                  props.backPath
                    ? "relative"
                    : "fixed bottom-[88px] z-40 ltr:right-4 rtl:left-4 sm:z-auto md:ltr:right-0 md:rtl:left-0",
                  "flex-shrink-0 sm:relative sm:bottom-auto sm:right-auto"
                )}>
                {props.CTA}
              </div>
            )}
            {props.actions && props.actions}
          </header>
        )}
      </div>
      <div className={classNames(props.flexChildrenContainer && "flex flex-1 flex-col")}>
        {props.children}
      </div>
    </>
  );
}

function MainContainer({
  MobileNavigationContainer: MobileNavigationContainerProp = <MobileNavigationContainer />,
  TopNavContainer: TopNavContainerProp = <TopNavContainer />,
  ...props
}: LayoutProps) {
  return (
    <main className="relative z-0 flex-1 bg-white focus:outline-none">
      {/* show top navigation for md and smaller (tablet and phones) */}
      {TopNavContainerProp}
      <div className="max-w-full px-4 py-8 lg:px-12">
        <ErrorBoundary>
          {!props.withoutMain ? <ShellMain {...props}>{props.children}</ShellMain> : props.children}
        </ErrorBoundary>
        {/* show bottom navigation for md and smaller (tablet and phones) on pages where back button doesn't exist */}
        {!props.backPath ? MobileNavigationContainerProp : null}
      </div>
    </main>
  );
}

function TopNavContainer() {
  const { status } = useSession();
  if (status !== "authenticated") return null;
  return <TopNav />;
}

function TopNav() {
  const isEmbed = useIsEmbed();
  const { t } = useLocale();
  return (
    <>
      <nav
        style={isEmbed ? { display: "none" } : {}}
        className="sticky top-0 z-40 flex w-full items-center justify-between border-b border-gray-200 bg-gray-50 bg-opacity-50 py-1.5 px-4 backdrop-blur-lg sm:p-4 md:hidden">
        <Link href="/event-types">
          <Logo />
        </Link>
        <div className="flex items-center gap-2 self-center">
          <span className="group flex items-center rounded-full text-sm font-medium text-gray-700 hover:bg-gray-50 hover:text-gray-900 lg:hidden">
            <KBarTrigger />
          </span>
          <button className="rounded-full p-1 text-gray-400 hover:bg-gray-50 hover:text-gray-500 focus:outline-none focus:ring-2 focus:ring-black focus:ring-offset-2">
            <span className="sr-only">{t("settings")}</span>
            <Link href="/settings/profile">
              <FiSettings className="h-4 w-4 text-gray-700" aria-hidden="true" />
            </Link>
          </button>
          <UserDropdown small />
        </div>
      </nav>
    </>
  );
}

export const MobileNavigationMoreItems = () => (
  <ul className="mt-2 rounded-md border">
    {mobileNavigationMoreItems.map((item) => (
      <MobileNavigationMoreItem key={item.name} item={item} />
    ))}
  </ul>
);<|MERGE_RESOLUTION|>--- conflicted
+++ resolved
@@ -452,19 +452,11 @@
 const MORE_SEPARATOR_NAME = "more";
 
 const navigation: NavigationItemType[] = [
-<<<<<<< HEAD
   // {
   //   name: "event_types_page_title",
   //   href: "/event-types",
-  //   icon: Icon.FiLink,
+  //   icon: FiLink,
   // },
-=======
-  {
-    name: "event_types_page_title",
-    href: "/event-types",
-    icon: FiLink,
-  },
->>>>>>> 4db4df8a
   {
     name: "bookings",
     href: "/bookings/upcoming",
@@ -480,17 +472,17 @@
     href: "/availability",
     icon: FiClock,
   },
-<<<<<<< HEAD
   // {
   //   name: "teams",
   //   href: "/teams",
-  //   icon: Icon.FiUsers,
+  //   icon: FiUsers,
   //   onlyDesktop: true,
+  //   badge: <TeamInviteBadge />,
   // },
   // {
   //   name: "apps",
   //   href: "/apps",
-  //   icon: Icon.FiGrid,
+  //   icon: FiGrid,
   //   isCurrent: ({ router, item }) => {
   //     const path = router.asPath.split("?")[0];
   //     // During Server rendering path is /v2/apps but on client it becomes /apps(weird..)
@@ -522,60 +514,15 @@
   //     },
   //   ],
   // },
-=======
-  {
-    name: "teams",
-    href: "/teams",
-    icon: FiUsers,
-    onlyDesktop: true,
-    badge: <TeamInviteBadge />,
-  },
-  {
-    name: "apps",
-    href: "/apps",
-    icon: FiGrid,
-    isCurrent: ({ router, item }) => {
-      const path = router.asPath.split("?")[0];
-      // During Server rendering path is /v2/apps but on client it becomes /apps(weird..)
-      return (
-        (path.startsWith(item.href) || path.startsWith("/v2" + item.href)) && !path.includes("routing-forms/")
-      );
-    },
-    child: [
-      {
-        name: "app_store",
-        href: "/apps",
-        isCurrent: ({ router, item }) => {
-          const path = router.asPath.split("?")[0];
-          // During Server rendering path is /v2/apps but on client it becomes /apps(weird..)
-          return (
-            (path.startsWith(item.href) || path.startsWith("/v2" + item.href)) &&
-            !path.includes("routing-forms/") &&
-            !path.includes("/installed")
-          );
-        },
-      },
-      {
-        name: "installed_apps",
-        href: "/apps/installed/calendar",
-        isCurrent: ({ router }) => {
-          const path = router.asPath;
-          return path.startsWith("/apps/installed/") || path.startsWith("/v2/apps/installed/");
-        },
-      },
-    ],
-  },
->>>>>>> 4db4df8a
   {
     name: MORE_SEPARATOR_NAME,
     href: "/more",
     icon: FiMoreHorizontal,
   },
-<<<<<<< HEAD
   // {
   //   name: "Routing Forms",
   //   href: "/apps/routing-forms/forms",
-  //   icon: Icon.FiFileText,
+  //   icon: FiFileText,
   //   isCurrent: ({ router }) => {
   //     return router.asPath.startsWith("/apps/routing-forms/");
   //   },
@@ -583,23 +530,8 @@
   // {
   //   name: "workflows",
   //   href: "/workflows",
-  //   icon: Icon.FiZap,
+  //   icon: FiZap,
   // },
-=======
-  {
-    name: "Routing Forms",
-    href: "/apps/routing-forms/forms",
-    icon: FiFileText,
-    isCurrent: ({ router }) => {
-      return router.asPath.startsWith("/apps/routing-forms/");
-    },
-  },
-  {
-    name: "workflows",
-    href: "/workflows",
-    icon: FiZap,
-  },
->>>>>>> 4db4df8a
   {
     name: "settings",
     href: "/settings/my-account/profile",
