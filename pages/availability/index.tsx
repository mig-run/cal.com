import Head from "next/head";
import Link from "next/link";
import prisma from "../../lib/prisma";
import Modal from "../../components/Modal";
import Shell from "../../components/Shell";
import { useRouter } from "next/router";
import { useRef, useState } from "react";
import { getSession, useSession } from "next-auth/client";
import { ClockIcon } from "@heroicons/react/outline";
<<<<<<< HEAD

export default function Availability(props) {
  const [, loading] = useSession();
=======
import Loader from '@components/Loader';

export default function Availability(props) {
  // eslint-disable-next-line @typescript-eslint/no-unused-vars
  const [session, loading] = useSession();
>>>>>>> 573ecb40
  const router = useRouter();
  // const [showAddModal, setShowAddModal] = useState(false);
  const [successModalOpen, setSuccessModalOpen] = useState(false);
  const [showChangeTimesModal, setShowChangeTimesModal] = useState(false);
  // const titleRef = useRef<HTMLInputElement>();           Everything is unused
  // const slugRef = useRef<HTMLInputElement>();
  // const descriptionRef = useRef<HTMLTextAreaElement>();
  // const lengthRef = useRef<HTMLInputElement>();
  // const isHiddenRef = useRef<HTMLInputElement>();

  const startHoursRef = useRef<HTMLInputElement>();
  const startMinsRef = useRef<HTMLInputElement>();
  const endHoursRef = useRef<HTMLInputElement>();
  const endMinsRef = useRef<HTMLInputElement>();
  const bufferHoursRef = useRef<HTMLInputElement>();
  const bufferMinsRef = useRef<HTMLInputElement>();

  if (loading) {
<<<<<<< HEAD
    return (
      <div className="loader">
        <span className="loader-inner"></span>
      </div>
    );
=======
    return <Loader />;
>>>>>>> 573ecb40
  }

  // function toggleAddModal() {            Unused as well
  //   setShowAddModal(!showAddModal);
  // }

  function toggleChangeTimesModal() {
    setShowChangeTimesModal(!showChangeTimesModal);
  }

  const closeSuccessModal = () => {
    setSuccessModalOpen(false);
    router.replace(router.asPath);
  };

  function convertMinsToHrsMins(mins) {
    let h = Math.floor(mins / 60);
    let m = mins % 60;
    h = h < 10 ? "0" + h : h;
    m = m < 10 ? "0" + m : m;
    return `${h}:${m}`;
  }

  /*
  Currently unused, so it's commented out.

  async function createEventTypeHandler(event) {
    event.preventDefault();

    const enteredTitle = titleRef.current.value;
    const enteredSlug = slugRef.current.value;
    const enteredDescription = descriptionRef.current.value;
    const enteredLength = lengthRef.current.value;
    const enteredIsHidden = isHiddenRef.current.checked;

    // TODO: Add validation

    const response = await fetch("/api/availability/eventtype", {
      method: "POST",
      body: JSON.stringify({
        title: enteredTitle,
        slug: enteredSlug,
        description: enteredDescription,
        length: enteredLength,
        hidden: enteredIsHidden,
      }),
      headers: {
        "Content-Type": "application/json",
      },
    });

    if (enteredTitle && enteredLength) {
      router.replace(router.asPath);
      toggleAddModal();
    }
  }
  */
  async function updateStartEndTimesHandler(event) {
    event.preventDefault();

    const enteredStartHours = parseInt(startHoursRef.current.value);
    const enteredStartMins = parseInt(startMinsRef.current.value);
    const enteredEndHours = parseInt(endHoursRef.current.value);
    const enteredEndMins = parseInt(endMinsRef.current.value);
    const enteredBufferHours = parseInt(bufferHoursRef.current.value);
    const enteredBufferMins = parseInt(bufferMinsRef.current.value);

    const startMins = enteredStartHours * 60 + enteredStartMins;
    const endMins = enteredEndHours * 60 + enteredEndMins;
    const bufferMins = enteredBufferHours * 60 + enteredBufferMins;

    // TODO: Add validation

    await fetch("/api/availability/day", {
      method: "PATCH",
      body: JSON.stringify({ start: startMins, end: endMins, buffer: bufferMins }),
      headers: {
        "Content-Type": "application/json",
      },
    });

    setShowChangeTimesModal(false);
    setSuccessModalOpen(true);
  }

  return (
    <div>
      <Head>
        <title>Availability | Calendso</title>
        <link rel="icon" href="/favicon.ico" />
      </Head>
      <Shell
        heading="Availability"
        subtitle="Configure times when you are available for bookings.

">
        <div className="flex">
          <div className="w-1/2 mr-2 bg-white border border-gray-200 rounded-sm">
            <div className="px-4 py-5 sm:p-6">
              <h3 className="text-lg leading-6 font-medium text-gray-900">
                Change the start and end times of your day
              </h3>
              <div className="mt-2 max-w-xl text-sm text-gray-500">
                <p>
                  Currently, your day is set to start at {convertMinsToHrsMins(props.user.startTime)} and end
                  at {convertMinsToHrsMins(props.user.endTime)}.
                </p>
              </div>
              <div className="mt-5">
                <button onClick={toggleChangeTimesModal} type="button" className="btn btn-primary">
                  Change available times
                </button>
              </div>
            </div>
          </div>

          <div className="w-1/2 ml-2 border border-gray-200 rounded-sm">
            <div className="px-4 py-5 sm:p-6">
              <h3 className="text-lg leading-6 font-medium text-gray-900">
                Something doesn&apos;t look right?
              </h3>
              <div className="mt-2 max-w-xl text-sm text-gray-500">
                <p>Troubleshoot your availability to explore why your times are showing as they are.</p>
              </div>
              <div className="mt-5">
                <Link href="/availability/troubleshoot">
                  <a className="btn btn-white">Launch troubleshooter</a>
                </Link>
              </div>
            </div>
          </div>
        </div>
        {showChangeTimesModal && (
          <div
            className="fixed z-50 inset-0 overflow-y-auto"
            aria-labelledby="modal-title"
            role="dialog"
            aria-modal="true">
            <div className="flex items-end justify-center min-h-screen pt-4 px-4 pb-20 text-center sm:block sm:p-0">
              <div
                className="fixed inset-0 bg-gray-500 z-0 bg-opacity-75 transition-opacity"
                aria-hidden="true"></div>

              <span className="hidden sm:inline-block sm:align-middle sm:h-screen" aria-hidden="true">
                &#8203;
              </span>

              <div className="inline-block align-bottom bg-white rounded-sm px-4 pt-5 pb-4 text-left overflow-hidden shadow-xl transform transition-all sm:my-8 sm:align-middle sm:max-w-lg sm:w-full sm:p-6">
                <div className="sm:flex sm:items-start mb-4">
                  <div className="mx-auto flex-shrink-0 flex items-center justify-center h-12 w-12 rounded-full bg-neutral-100 sm:mx-0 sm:h-10 sm:w-10">
                    <ClockIcon className="h-6 w-6 text-neutral-600" />
                  </div>
                  <div className="mt-3 text-center sm:mt-0 sm:ml-4 sm:text-left">
                    <h3 className="text-lg leading-6 font-medium text-gray-900" id="modal-title">
                      Change your available times
                    </h3>
                    <div>
                      <p className="text-sm text-gray-500">
                        Set the start and end time of your day and a minimum buffer between your meetings.
                      </p>
                    </div>
                  </div>
                </div>
                <form onSubmit={updateStartEndTimesHandler}>
                  <div className="flex mb-4">
                    <label className="w-1/4 pt-2 block text-sm font-medium text-gray-700">Start time</label>
                    <div>
                      <label htmlFor="hours" className="sr-only">
                        Hours
                      </label>
                      <input
                        ref={startHoursRef}
                        type="number"
                        name="hours"
                        id="hours"
                        className="shadow-sm focus:ring-neutral-500 focus:border-neutral-500 block w-full sm:text-sm border-gray-300 rounded-sm"
                        placeholder="9"
                        defaultValue={convertMinsToHrsMins(props.user.startTime).split(":")[0]}
                      />
                    </div>
                    <span className="mx-2 pt-1">:</span>
                    <div>
                      <label htmlFor="minutes" className="sr-only">
                        Minutes
                      </label>
                      <input
                        ref={startMinsRef}
                        type="number"
                        name="minutes"
                        id="minutes"
                        className="shadow-sm focus:ring-neutral-500 focus:border-neutral-500 block w-full sm:text-sm border-gray-300 rounded-sm"
                        placeholder="30"
                        defaultValue={convertMinsToHrsMins(props.user.startTime).split(":")[1]}
                      />
                    </div>
                  </div>
                  <div className="flex mb-4">
                    <label className="w-1/4 pt-2 block text-sm font-medium text-gray-700">End time</label>
                    <div>
                      <label htmlFor="hours" className="sr-only">
                        Hours
                      </label>
                      <input
                        ref={endHoursRef}
                        type="number"
                        name="hours"
                        id="hours"
                        className="shadow-sm focus:ring-neutral-500 focus:border-neutral-500 block w-full sm:text-sm border-gray-300 rounded-sm"
                        placeholder="17"
                        defaultValue={convertMinsToHrsMins(props.user.endTime).split(":")[0]}
                      />
                    </div>
                    <span className="mx-2 pt-1">:</span>
                    <div>
                      <label htmlFor="minutes" className="sr-only">
                        Minutes
                      </label>
                      <input
                        ref={endMinsRef}
                        type="number"
                        name="minutes"
                        id="minutes"
                        className="shadow-sm focus:ring-neutral-500 focus:border-neutral-500 block w-full sm:text-sm border-gray-300 rounded-sm"
                        placeholder="30"
                        defaultValue={convertMinsToHrsMins(props.user.endTime).split(":")[1]}
                      />
                    </div>
                  </div>
                  <div className="flex mb-4">
                    <label className="w-1/4 pt-2 block text-sm font-medium text-gray-700">Buffer</label>
                    <div>
                      <label htmlFor="hours" className="sr-only">
                        Hours
                      </label>
                      <input
                        ref={bufferHoursRef}
                        type="number"
                        name="hours"
                        id="hours"
                        className="shadow-sm focus:ring-neutral-500 focus:border-neutral-500 block w-full sm:text-sm border-gray-300 rounded-sm"
                        placeholder="0"
                        defaultValue={convertMinsToHrsMins(props.user.bufferTime).split(":")[0]}
                      />
                    </div>
                    <span className="mx-2 pt-1">:</span>
                    <div>
                      <label htmlFor="minutes" className="sr-only">
                        Minutes
                      </label>
                      <input
                        ref={bufferMinsRef}
                        type="number"
                        name="minutes"
                        id="minutes"
                        className="shadow-sm focus:ring-neutral-500 focus:border-neutral-500 block w-full sm:text-sm border-gray-300 rounded-sm"
                        placeholder="10"
                        defaultValue={convertMinsToHrsMins(props.user.bufferTime).split(":")[1]}
                      />
                    </div>
                  </div>
                  <div className="mt-5 sm:mt-4 sm:flex sm:flex-row-reverse">
                    <button type="submit" className="btn btn-primary">
                      Update
                    </button>
                    <button onClick={toggleChangeTimesModal} type="button" className="btn btn-white mr-2">
                      Cancel
                    </button>
                  </div>
                </form>
              </div>
            </div>
          </div>
        )}
        <Modal
          heading="Start and end times changed"
          description="The start and end times for your day have been changed successfully."
          open={successModalOpen}
          handleClose={closeSuccessModal}
        />
      </Shell>
    </div>
  );
}

export async function getServerSideProps(context) {
  const session = await getSession(context);
  if (!session) {
    return { redirect: { permanent: false, destination: "/auth/login" } };
  }

  const user = await prisma.user.findFirst({
    where: {
      email: session.user.email,
    },
    select: {
      id: true,
      username: true,
      startTime: true,
      endTime: true,
      bufferTime: true,
    },
  });

  const types = await prisma.eventType.findMany({
    where: {
      userId: user.id,
    },
    select: {
      id: true,
      title: true,
      slug: true,
      description: true,
      length: true,
      hidden: true,
    },
  });
  return {
    props: { user, types }, // will be passed to the page component as props
  };
}<|MERGE_RESOLUTION|>--- conflicted
+++ resolved
@@ -7,26 +7,20 @@
 import { useRef, useState } from "react";
 import { getSession, useSession } from "next-auth/client";
 import { ClockIcon } from "@heroicons/react/outline";
-<<<<<<< HEAD
-
-export default function Availability(props) {
-  const [, loading] = useSession();
-=======
-import Loader from '@components/Loader';
+import Loader from "@components/Loader";
 
 export default function Availability(props) {
   // eslint-disable-next-line @typescript-eslint/no-unused-vars
   const [session, loading] = useSession();
->>>>>>> 573ecb40
   const router = useRouter();
-  // const [showAddModal, setShowAddModal] = useState(false);
+  const [showAddModal, setShowAddModal] = useState(false);
   const [successModalOpen, setSuccessModalOpen] = useState(false);
   const [showChangeTimesModal, setShowChangeTimesModal] = useState(false);
-  // const titleRef = useRef<HTMLInputElement>();           Everything is unused
-  // const slugRef = useRef<HTMLInputElement>();
-  // const descriptionRef = useRef<HTMLTextAreaElement>();
-  // const lengthRef = useRef<HTMLInputElement>();
-  // const isHiddenRef = useRef<HTMLInputElement>();
+  const titleRef = useRef<HTMLInputElement>();
+  const slugRef = useRef<HTMLInputElement>();
+  const descriptionRef = useRef<HTMLTextAreaElement>();
+  const lengthRef = useRef<HTMLInputElement>();
+  const isHiddenRef = useRef<HTMLInputElement>();
 
   const startHoursRef = useRef<HTMLInputElement>();
   const startMinsRef = useRef<HTMLInputElement>();
@@ -36,20 +30,12 @@
   const bufferMinsRef = useRef<HTMLInputElement>();
 
   if (loading) {
-<<<<<<< HEAD
-    return (
-      <div className="loader">
-        <span className="loader-inner"></span>
-      </div>
-    );
-=======
     return <Loader />;
->>>>>>> 573ecb40
-  }
-
-  // function toggleAddModal() {            Unused as well
-  //   setShowAddModal(!showAddModal);
-  // }
+  }
+
+  function toggleAddModal() {
+    setShowAddModal(!showAddModal);
+  }
 
   function toggleChangeTimesModal() {
     setShowChangeTimesModal(!showChangeTimesModal);
@@ -67,10 +53,7 @@
     m = m < 10 ? "0" + m : m;
     return `${h}:${m}`;
   }
-
-  /*
-  Currently unused, so it's commented out.
-
+  // eslint-disable-next-line @typescript-eslint/no-unused-vars
   async function createEventTypeHandler(event) {
     event.preventDefault();
 
@@ -81,7 +64,7 @@
     const enteredIsHidden = isHiddenRef.current.checked;
 
     // TODO: Add validation
-
+    // eslint-disable-next-line @typescript-eslint/no-unused-vars
     const response = await fetch("/api/availability/eventtype", {
       method: "POST",
       body: JSON.stringify({
@@ -101,7 +84,7 @@
       toggleAddModal();
     }
   }
-  */
+
   async function updateStartEndTimesHandler(event) {
     event.preventDefault();
 
@@ -117,8 +100,8 @@
     const bufferMins = enteredBufferHours * 60 + enteredBufferMins;
 
     // TODO: Add validation
-
-    await fetch("/api/availability/day", {
+    // eslint-disable-next-line @typescript-eslint/no-unused-vars
+    const response = await fetch("/api/availability/day", {
       method: "PATCH",
       body: JSON.stringify({ start: startMins, end: endMins, buffer: bufferMins }),
       headers: {
